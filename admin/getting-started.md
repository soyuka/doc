# Getting Started

## Installation

Install the skeleton and the library:

Start by installing [the Yarn package manager](https://yarnpkg.com/) ([NPM](https://www.npmjs.com/) is also supported) and
the [Create React App](https://github.com/facebookincubator/create-react-app) tool.

Then, create a new React application for your admin:

    $ create-react-app my-admin

React and React DOM will be directly provided as dependencies of Admin On REST. As having different versions of React
causes issues, remove `react` and `react-dom` from the `dependencies` section of the generated `package.json` file: 

```patch
-    "react": "^15.6.1",
-    "react-dom": "^15.6.1"
```

Finally, install the `@api-platform/admin` library:

    $ yarn add @api-platform/admin

## Creating the Admin

Edit the `src/App.js` file like the following:

```javascript
<<<<<<< HEAD
import React, { Component } from 'react';
import { HydraAdmin } from '@api-platform/admin';

class App extends Component {
  render() {
    return <HydraAdmin entrypoint="https://demo.api-platform.com"/> // Replace with your own API entrypoint
  }
}
=======
import React from 'react';
import { HydraAdmin } from '@api-platform/admin';
>>>>>>> e29e544a

export default () => <HydraAdmin entrypoint="https://demo.api-platform.com"/>; // Replace with your own API entrypoint
```

Your new administration interface is ready! Type `yarn start` to try it!

Note: if you don't want to hardcode the API URL, you can [use an environment variable](https://github.com/facebookincubator/create-react-app/blob/master/packages/react-scripts/template/README.md#adding-custom-environment-variables).

## Customizing the Admin

The API Platform's admin parses the Hydra documentation exposed by the API and transforms it to an object data structure. This data structure can be customized to add, remove or customize resources and properties. To do so, we can leverage the `AdminBuilder` component provided by the library. It's a lower level component than the `HydraAdmin` one we used in the previous example. It allows to access to the object storing the structure of admin's screens.

### Using Custom Components

In the following example, we change components used for the `description` property of the `books` resource to ones accepting HTML (respectively `RichTextField` that renders HTML markup and `RichTextInput`, a WYSWYG editor).
(To use the `RichTextInput`, the `aor-rich-text-input` package is must be installed: `yarn add aor-rich-text-input`).

```javascript
import React from 'react';
import { RichTextField } from 'admin-on-rest';
import RichTextInput from 'aor-rich-text-input';
import HydraAdmin from 'api-platform-admin/lib/hydra/HydraAdmin';
import parseHydraDocumentation from 'api-doc-parser/lib/hydra/parseHydraDocumentation';

const entrypoint = 'https://demo.api-platform.com';

const apiDocumentationParser = entrypoint => parseHydraDocumentation(entrypoint)
  .then(api => {
    api.resources.map(resource => {
      const books = api.resources.find(r => 'books' === r.name);
      books.fields.find(f => 'description' === f.name).fieldComponent = <RichTextField source="description" key="description"/>;
      books.fields.find(f => 'description' === f.name).inputComponent = <RichTextInput source="description" key="description"/>;

      return resource;
    });

    return api;
  })
;

export default (props) => (
  <HydraAdmin apiDocumentationParser={apiDocumentationParser} entrypoint={entrypoint}/>
);
```

The `fieldComponent` property of the `Field` class allows to set the component used to render a property in list and show screens.
The `inputComponent` property allows to set the component to use to render the input used in create and edit screens.

Any [field](https://marmelab.com/admin-on-rest/Fields.html) or [input](https://marmelab.com/admin-on-rest/Inputs.html) provided by the Admin On Rest library can be used.

To go further, take a look to the "[Including admin-on-rest on another React app](https://marmelab.com/admin-on-rest/CustomApp.html)" documentation page of Admin On Rest to learn how to use directly redux, react-router, and redux-saga along with components provided by this library.

### Managing Files and Images

In the following example, we will:
* find every [ImageObject](http://schema.org/ImageObject) resources. For each [contentUrl](http://schema.org/contentUrl) fields, we will use [ImageField](https://marmelab.com/admin-on-rest/Fields.html#imagefield) as `field` and [ImageInput](https://marmelab.com/admin-on-rest/Inputs.html#imageinput) as `input`.
* [ImageInput](https://marmelab.com/admin-on-rest/Inputs.html#imageinput) will return a [File](https://developer.mozilla.org/en/docs/Web/API/File) instance. In this example, we will send a multi-part form data to a special action (`https://demo.api-platform.com/images/upload`). The action will return the ID of the uploaded image. We will "replace" the [File](https://developer.mozilla.org/en/docs/Web/API/File) instance by the ID in `normalizeData`.
* As `contentUrl` fields will return a string, we have to convert Hydra data to AOR data. This action will be done by `denormalizeData`.

```javascript
import { FunctionField, ImageField, ImageInput } from 'admin-on-rest/lib/mui';
import React from 'react';
import HydraAdmin from 'api-platform-admin/lib/hydra/HydraAdmin';
import parseHydraDocumentation from 'api-doc-parser/lib/hydra/parseHydraDocumentation';

const entrypoint = 'https://demo.api-platform.com';

const apiDocumentationParser = entrypoint => parseHydraDocumentation(entrypoint)
  .then(api => {
    api.resources.map(resource => {
      if ('http://schema.org/ImageObject' === resource.id) {
        resource.fields.map(field => {
          if ('http://schema.org/contentUrl' === field.id) {
            field.denormalizeData = value => ({
              src: value
            });

            field.fieldComponent = (
              <FunctionField
                key={field.name}
                render={
                  record => (
                    <ImageField key={field.name} record={record} source={`${field.name}.src`}/>
                  )
                }
                source={field.name}
              />
            );

            field.inputComponent = (
              <ImageInput accept="image/*" key={field.name} multiple={false} source={field.name}>
                <ImageField source="src"/>
              </ImageInput>
            );

            field.normalizeData = value => {
              if (value[0] && value[0].rawFile instanceof File) {
                const body = new FormData();
                body.append('file', value[0].rawFile);

                return fetch(`${entrypoint}/images/upload`, { body, method: 'POST' })
                  .then(response => response.json());
              }

              return value.src;
            };
          }

          return field;
        });
      }

      return resource;
    });

    return api;
  })
;

export default (props) => (
  <HydraAdmin apiDocumentationParser={apiDocumentationParser} entrypoint={entrypoint}/>
);
```

__Note__: In this example, we choose to send the file via a multi-part form data, but you are totally free to use another solution (like `base64`). But keep in mind that multi-part form data is the most efficient solution.

### Using a Custom Validation Function or Inject Custom Props
  
You can use `fieldProps` and `inputProps` to respectively inject custom properties to fields and inputs generated by API
Platform Admin. This is particularly useful to add custom validation rules:

```javascript
import React, { Component } from 'react';
import { AdminBuilder, hydraClient } from 'api-platform-admin';
import parseHydraDocumentation from 'api-doc-parser/lib/hydra/parseHydraDocumentation';

const entrypoint = 'https://demo.api-platform.com';

class App extends Component {
  state = {api: null};

  componentDidMount() {
    parseHydraDocumentation(entrypoint).then(api => {
      const books = api.resources.find(r => 'books' === r.name);

      books.writableFields.find(f => 'description' === f.name).inputProps = {
        validate: value => value.length >= 30 ? undefined : 'Minimum length: 30';
      };

      this.setState({api: api});
    })
  }

  render() {
    if (null === this.state.api) return <div>Loading...</div>;

    return <AdminBuilder api={this.state.api} restClient={hydraClient(entrypoint)}/>
  }
}

export default App;
```

Previous chapter: [Introduction](index.md)

Next chapter: [Authentication Support](authentication-support.md)<|MERGE_RESOLUTION|>--- conflicted
+++ resolved
@@ -28,19 +28,8 @@
 Edit the `src/App.js` file like the following:
 
 ```javascript
-<<<<<<< HEAD
-import React, { Component } from 'react';
-import { HydraAdmin } from '@api-platform/admin';
-
-class App extends Component {
-  render() {
-    return <HydraAdmin entrypoint="https://demo.api-platform.com"/> // Replace with your own API entrypoint
-  }
-}
-=======
 import React from 'react';
 import { HydraAdmin } from '@api-platform/admin';
->>>>>>> e29e544a
 
 export default () => <HydraAdmin entrypoint="https://demo.api-platform.com"/>; // Replace with your own API entrypoint
 ```
@@ -81,9 +70,7 @@
   })
 ;
 
-export default (props) => (
-  <HydraAdmin apiDocumentationParser={apiDocumentationParser} entrypoint={entrypoint}/>
-);
+export default (props) => <HydraAdmin apiDocumentationParser={apiDocumentationParser} entrypoint={entrypoint}/>;
 ```
 
 The `fieldComponent` property of the `Field` class allows to set the component used to render a property in list and show screens.
@@ -160,9 +147,7 @@
   })
 ;
 
-export default (props) => (
-  <HydraAdmin apiDocumentationParser={apiDocumentationParser} entrypoint={entrypoint}/>
-);
+export default (props) => <HydraAdmin apiDocumentationParser={apiDocumentationParser} entrypoint={entrypoint}/>;
 ```
 
 __Note__: In this example, we choose to send the file via a multi-part form data, but you are totally free to use another solution (like `base64`). But keep in mind that multi-part form data is the most efficient solution.
@@ -179,7 +164,7 @@
 
 const entrypoint = 'https://demo.api-platform.com';
 
-class App extends Component {
+export default class extends Component {
   state = {api: null};
 
   componentDidMount() {
@@ -200,8 +185,6 @@
     return <AdminBuilder api={this.state.api} restClient={hydraClient(entrypoint)}/>
   }
 }
-
-export default App;
 ```
 
 Previous chapter: [Introduction](index.md)
