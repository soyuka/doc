# JWT Authentification

> [JSON Web Token (JWT)](https://jwt.io/) is a JSON-based open standard ([RFC 7519](https://tools.ietf.org/html/rfc7519)) for creating access tokens that assert some number of claims. For example, a server could generate a token that has the claim "logged in as admin" and provide that to a client. The client could then use that token to prove that he/she is logged in as admin. The tokens are signed by the server's key, so the server is able to verify that the token is legitimate. The tokens are designed to be compact, URL-safe and usable especially in web browser single sign-on (SSO) context.

[Wikipedia](https://en.wikipedia.org/wiki/JSON_Web_Token)

API Platform allows to easily add a JWT-based authentication to your API using [LexikJWTAuthenticationBundle](https://github.com/lexik/LexikJWTAuthenticationBundle).
To install this bundle, [just follow its documentation](https://github.com/lexik/LexikJWTAuthenticationBundle/blob/master/Resources/doc/index.md).

# Installing LexikJWTAuthenticationBundle

`LexikJWTAuthenticationBundle` requires your application to have a properly configured user provider.
You can either use the [Doctrine user provider](https://symfony.com/doc/current/security/entity_provider.html) provided
by Symfony (recommended), [create a custom user provider](http://symfony.com/doc/current/security/custom_provider.html)
or use [API Platform's FOSUserBundle integration](fosuser-bundle.md).

Here's a sample configuration using the data provider provided by FOSUserBundle:

```yaml
# app/config/security.yml
security:
    encoders:
        FOS\UserBundle\Model\UserInterface: bcrypt

    role_hierarchy:
        ROLE_READER: ROLE_USER
        ROLE_ADMIN: ROLE_READER

    providers:
        fos_userbundle:
            id: fos_user.user_provider.username

    firewalls:
        login:
            pattern:  ^/login
            stateless: true
            anonymous: true
            provider: fos_userbundle
            json_login:
                check_path: /login_check
                username_path: email
                password_path: password
                success_handler: lexik_jwt_authentication.handler.authentication_success
                failure_handler: lexik_jwt_authentication.handler.authentication_failure

        main:
            pattern:   ^/
            provider: fos_userbundle
            stateless: true
            anonymous: true
            lexik_jwt: ~

        dev:
            pattern:  ^/(_(profiler|wdt)|css|images|js)/
            security: false

    access_control:
        - { path: ^/login, role: IS_AUTHENTICATED_ANONYMOUSLY }
        - { path: ^/books, roles: [ ROLE_READER ] }
        - { path: ^/, roles: [ ROLE_READER ] }
```

## Documenting the Authentication Mechanism with Swagger/Open API

Want to test the routes of your JWT-authentication-protected API?

### Configuring API Platform

```yaml
# app/config/config.yml
api_platform:
    swagger:
         api_keys:
             - { name: 'Authorization', type: 'header' }
```

And the "Authorize" button will automatically appear in Swagger UI.

![Screenshot of API Platform with Authorize button](images/JWTAuthorizeButton.png)

### Adding a New API Key

All you have to do is configuring the API key in the `value` field.
By default, [only the authorization header mode is enabled](https://github.com/lexik/LexikJWTAuthenticationBundle/blob/master/Resources/doc/index.md#2-use-the-token) in [LexikJWTAuthenticationBundle](https://github.com/lexik/LexikJWTAuthenticationBundle).
You must set the [JWT token](https://github.com/lexik/LexikJWTAuthenticationBundle/blob/master/Resources/doc/index.md#1-obtain-the-token) as below and click on the "Authorize" button.

```
Bearer MY_NEW_TOKEN
```

![Screenshot of API Platform with the configuration API Key](images/JWTConfigureApiKey.png)


## Testing with Behat

Let's configure Behat to automatically send an `Authorization` HTTP header containing a valid JWT token when a scenario is marked with a `@login` annotation. Edit `features/bootstrap/FeatureContext.php` and add the following methods:

```php
<?php
// features/bootstrap/FeatureContext.php

use AppBundle\Entity\User;
use Behat\Behat\Hook\Scope\BeforeScenarioScope;
use Behatch\Context\RestContext;

class FeatureContext implements Context, SnippetAcceptingContext
{
    // ...
    // Must be after createDatabase() and dropDatabase() functions (the order matters)

    /**
     * @BeforeScenario
     * @login
     *
     * @see https://symfony.com/doc/current/security/entity_provider.html#creating-your-first-user
     */
    public function login(BeforeScenarioScope $scope)
    {
        $user = new User();
        $user->setUsername('admin');
        $user->setPassword('ATestPassword');
        $user->setEmail('test@test.com');

        $this->manager->persist($user);
        $this->manager->flush();

        $token = $this->jwtManager->create($user);

        $this->restContext = $scope->getEnvironment()->getContext(RestContext::class);
        $this->restContext->iAddHeaderEqualTo('Authorization', "Bearer $token");
    }

    /**
     * @AfterScenario
     * @logout
     */
    public function logout() {
        $this->restContext->iAddHeaderEqualTo('Authorization', '');
    }
}
```

Then, update `behat.yml` to inject the `lexik_jwt_authentication.jwt_manager`:

```yaml
# behat.yml
default:
  # ...
  suites:
    default:
      contexts:
        - FeatureContext: { doctrine: '@doctrine', 'jwtManager': '@lexik_jwt_authentication.jwt_manager' }
        - Behat\MinkExtension\Context\MinkContext
        - Behatch\Context\RestContext
        - Behatch\Context\JsonContext
  # ...
```

<<<<<<< HEAD
Finally, mark your scenarios with the `@login` annotation to automatically add a valid `Authorization` header and with `@logout` to be sure to detroy the token after this scerario.
=======
Finally, mark your scenarios with the `@login` annotation to automatically add a valid `Authorization` header, and with `@logout` to be sure to destroy the token after this scenario.

Previous chapter: [FOSUserBundle Integration](fosuser-bundle.md)

Next chapter: [NelmioApiDocBundle integration](nelmio-api-doc.md)
>>>>>>> 20b53cd1
<|MERGE_RESOLUTION|>--- conflicted
+++ resolved
@@ -156,12 +156,4 @@
   # ...
 ```
 
-<<<<<<< HEAD
-Finally, mark your scenarios with the `@login` annotation to automatically add a valid `Authorization` header and with `@logout` to be sure to detroy the token after this scerario.
-=======
-Finally, mark your scenarios with the `@login` annotation to automatically add a valid `Authorization` header, and with `@logout` to be sure to destroy the token after this scenario.
-
-Previous chapter: [FOSUserBundle Integration](fosuser-bundle.md)
-
-Next chapter: [NelmioApiDocBundle integration](nelmio-api-doc.md)
->>>>>>> 20b53cd1
+Finally, mark your scenarios with the `@login` annotation to automatically add a valid `Authorization` header, and with `@logout` to be sure to destroy the token after this scenario.