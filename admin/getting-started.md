--- conflicted
+++ resolved
@@ -185,12 +185,4 @@
     return <AdminBuilder api={this.state.api} restClient={hydraClient(entrypoint)}/>
   }
 }
-<<<<<<< HEAD
-```
-
-Previous chapter: [Introduction](index.md)
-
-Next chapter: [Authentication Support](authentication-support.md)
-=======
-```
->>>>>>> 4131f41f
+```