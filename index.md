# API Platform documentation

## The Distribution: Create Powerful APIs with Ease

1.  [Creating a Fully Featured API in 5 Minutes](distribution/index.md)
2.  [Testing and Specifying the API](distribution/testing.md)

## The API Component

1.  [Introduction](core/index.md)
2.  [Getting Started](core/getting-started.md)
    1.  [Installing API Platform Core](core/getting-started.md#installing-api-platform-core)
    2.  [Before Reading this Documentation](core/getting-started.md#before-reading-this-documentation)
    3.  [Mapping the Entities](core/getting-started.md#mapping-the-entities)
3.  [Configuration](core/configuration.md)
4.  [Operations](core/operations.md)
    1.  [Enabling and Disabling Operations](core/operations.md#enabling-and-disabling-operations)
    2.  [Configuring Operations](core/operations.md#configuring-operations)
    3.  [Subresources](core/operations.md#subresources)
    4.  [Creating Custom Operations and Controllers](core/operations.md#creating-custom-operations-and-controllers)
        1. [Recommended Method](core/operations.md#recommended-method)
        2. [Alternative Method](core/operations.md#alternative-method)
5.  [Overriding Default Order](core/default-order.md)
6.  [Filters](core/filters.md)
    1.  [Doctrine ORM Filters](core/filters.md#doctrine-orm-filters)
        1.  [Search Filter](core/filters.md#search-filter)
        2.  [Date Filter](core/filters.md#date-filter)
            1.  [Managing `null` Values](core/filters.md#managing-null-values)
        3.  [Boolean Filter](core/filters.md#boolean-filter)
        4.  [Numeric Filter](core/filters.md#numeric-filter)
        5.  [Range Filter](core/filters.md#range-filter)
        6.  [Exists Filter](core/filters.md#exists-filter)
        7.  [Order filter](core/filters.md#order-filter)
            1.  [Using a Custom Order Query Parameter Name](core/filters.md#using-a-custom-order-query-parameter-name)
        8.  [Filtering on Nested Properties](core/filters.md#filtering-on-nested-properties)
        9.  [Enabling a Filter for All Properties of a Resource](core/filters.md#enabling-a-filter-for-all-properties-of-a-resource)
    2.  [Serializer Filters](core/filters.md#serializer-filters)
        1.  [Group Filter](core/filters.md#group-filter)
        2.  [Property Filter](core/filters.md#property-filter)
    3.  [Creating Custom Filters](core/filters.md#creating-custom-filters)
        1.  [Creating Custom Doctrine ORM Filters](core/filters.md#creating-custom-doctrine-orm-filters)
            1. [Using Doctrine Filters](core/filters.md#using-doctrine-filters)
        2.  [Overriding Extraction of Properties from the Request](core/filters.md#overriding-extraction-of-properties-from-the-request)
    4.  [ApiFilter Annotation](core/filters.md#apifilter-annotation)
7.  [The Serialization Process](core/serialization.md)
    1.  [Overall Process](core/serialization.md#overall-process)
    2.  [Available Serializers](core/serialization.md#available-serializers)
    3.  [The Serialization Context, Groups and Relations](core/serialization.md#the-serialization-context-groups-and-relations)
        1.  [Configuration](core/serialization.md#configuration)
    4.  [Using Serialization Groups](core/serialization.md#using-serialization-groups)
    5.  [Using Different Serialization Groups per Operation](core/serialization.md#using-different-serialization-groups-per-operation)
        1.  [Embedding Relations](core/serialization.md#embedding-relations)
        2.  [Normalization](core/serialization.md#normalization)
        2.  [Denormalization](core/serialization.md#denormalization)
    6.  [Changing the Serialization Context Dynamically](core/serialization.md#changing-the-serialization-context-dynamically)
    7.  [Changing the Serialization Context on a Per Item Basis](core/serialization.md#changing-the-serialization-context-on-a-per-item-basis)
    8.  [Name Conversion](core/serialization.md#name-conversion)
    9.  [Decorating a Serializer and Add Extra Data](core/serialization.md#decorating-a-serializer-and-add-extra-data)
    10. [Entity Identifier Case](core/serialization.md#entity-identifier-case)
    11. [Embedding the JSON-LD Context](core/serialization.md#embedding-the-json-ld-context)
8.  [Validation](core/validation.md)
    1.  [Using Validation Groups](core/validation.md#using-validation-groups)
    2.  [Dynamic Validation Groups](core/validation.md#dynamic-validation-groups)
    3.  [Error Levels and Payload Serialization](core/validation.md#error-levels-and-payload-serialization)
9.  [Error Handling](core/errors.md)
    1.  [Converting PHP Exceptions to HTTP Errors](core/errors.md#converting-php-exceptions-to-http-errors)
10.  [Pagination](core/pagination.md)
    1.  [Disabling the Pagination](core/pagination.md#disabling-the-pagination)
    2.  [Changing the Number of Items per Page](core/pagination.md#changing-the-number-of-items-per-page)
    3.  [Partial Pagination](core/pagination.md#partial-pagination)
11.  [The Event System](core/events.md)
12. [Content Negotiation](core/content-negotiation.md)
    1.  [Enabling Several Formats](core/content-negotiation.md#enabling-several-formats)
    2.  [Registering a Custom Serializer](core/content-negotiation.md#registering-a-custom-serializer)
    3.  [Creating a Responder](core/content-negotiation.md#creating-a-responder)
    4.  [Writing a Custom Normalizer](core/content-negotiation.md#writing-a-custom-normalizer)
13. [Using External JSON-LD Vocabularies](core/external-vocabularies.md)
14. [Extending JSON-LD context](core/extending-jsonld-context.md)
15. [Data Providers](core/data-providers.md)
    1.  [Custom Collection Data Provider](core/data-providers.md#custom-collection-data-provider)
    2.  [Custom Item Data Provider](core/data-providers.md#custom-item-data-provider)
    3.  [Injecting the Serializer in an `ItemDataProvider`](core/data-providers.md#injecting-the-serializer-in-an-itemdataprovider)
16. [Extensions](core/extensions.md)
    1.  [Custom Extension](core/extensions.md#custom-extension)
    2.  [Filter upon the current user](core/extensions.md#example)
17. [Security](core/security.md)
18. [Performance](core/performance.md)
    1.  [Enabling the Built-in HTTP Cache Invalidation System](core/performance.md#enabling-the-builtin-http-cache-invalidation-system)
    2.  [Enabling the Metadata Cache](core/performance.md#enabling-the-metadata-cache)
    3.  [Using PPM (PHP-PM)](core/performance.md#using-ppm-php-pm)
    4.  [Doctrine Queries and Indexes](core/performance.md#doctrine-queries-and-indexes)
        1.  [Search Filter](core/performance.md#search-filter)
        2.  [Eager Loading](core/performance.md#eager-loading)
            1.  [Max Joins](core/performance.md#max-joins)
            2.  [Force Eager](core/performance.md#force-eager)
            3.  [Override at Resource and Operation Level](core/performance.md#override-at-resource-and-operation-level)
            4.  [Disable Eager Loading](core/performance.md#disable-eager-loading)
        3.  [Partial Pagination](core/performance.md#partial-pagination)
19. [Operation Path Naming](core/operation-path-naming.md)
    1.  [Configuration](core/operation-path-naming.md#configuration)
    2.  [Create a Custom Operation Path Naming](core/operation-path-naming.md#create-a-custom-operation-path-resolver)
        1.  [Defining the Operation Path Naming](core/operation-path-naming.md#defining-the-operation-path-resolver)
        2.  [Registering the Service](core/operation-path-naming.md#registering-the-service)
        3.  [Configure it](core/operation-path-naming.md#configure-it)
20. [Accept application/x-www-form-urlencoded Form Data](core/form-data.md)
21. [FOSUserBundle Integration](core/fosuser-bundle.md)
    1.  [Installing the Bundle](core/fosuser-bundle.md#installing-the-bundle)
    2.  [Enabling the Bridge](core/fosuser-bundle.md#enabling-the-bridge)
    3.  [Creating a `User` Entity with Serialization Groups](core/fosuser-bundle.md#creating-a-user-entity-with-serialization-groups)
22. [Adding a JWT authentication using LexikJWTAuthenticationBundle](core/jwt.md)
    1. [Testing with Swagger](core/jwt.md#testing-with-swagger)
    2. [Testing with Behat](core/jwt.md#testing-with-behat)
23. [NelmioApiDocBundle integration](core/nelmio-api-doc.md)
24. [AngularJS Integration](core/angularjs-integration.md)
    1.  [Restangular](core/angularjs-integration.md#restangular)
    2.  [ng-admin](core/angularjs-integration.md#ng-admin)
25. [Swagger Support](core/swagger.md)
    1. [Override Swagger documentation](core/swagger.md#override-swagger-documentation)
26. [GraphQL Support](core/graphql.md)
    1. [Overall View](core/graphql.md#overall-view)
    2. [Enabling GraphQL](core/graphql.md#enabling-graphql)
    3. [GraphiQL](core/graphql.md#graphiql)
27. [Handling Data Transfer Objects (DTOs)](core/dto.md)
<<<<<<< HEAD
28. [Identifiers](core/identifiers.md)
    1. [Custom identifier normalizer](core/identifiers.md#custom-identifier-normalizer)
    2. [Supported identifiers](core/identifiers.md#supported-identifiers)
=======
28. [Handling File Upload with VichUploaderBundle](core/file-upload.md)
>>>>>>> 31607f39

## The Schema Generator Component: Generate Data Models from Open Vocabularies

1.  [Introduction](schema-generator/index.md)
2.  [Getting Started](schema-generator/getting-started.md)
3.  [Configuration](schema-generator/configuration.md)

## The Admin Component: Create a Fancy and Fully Featured Administration Interface

1.  [Introduction](admin/index.md)
    1.  [Features](admin/index.md#features)
2.  [Getting Started](admin/getting-started.md)
    1.  [Installation](admin/getting-started.md#installation)
    2.  [Creating the Admin](admin/getting-started.md#creating-the-admin)
    3.  [Customizing the Admin](admin/getting-started.md#customizing-the-admin)
        1.  [Using Custom Components](admin/getting-started.md#using-custom-components)
        2.  [Managing Files and Images](admin/getting-started.md#managing-files-and-images)
        3.  [Using a Custom Validation Function or Inject Custom Props](admin/getting-started.md#using-a-custom-validation-function-or-inject-custom-props)
3.  [Authentication Support](admin/authentication-support.md)
4.  [Handling Relations to Collections](admin/handling-relations-to-collections.md)
    1.  [Using an Autocomplete Input for Relations](admin/handling-relations-to-collections.md#using-an-autocomplete-input-for-relations)

## The Client Generator Component: Scaffold Progressive Web Apps and Native Apps

1.  [Introduction](client-generator/index.md)
    1.  [Features](client-generator/index.md#features)
2.  [React generator](client-generator/react.md)
3.  [Vue.js generator](client-generator/vuejs.md)
4.  [Troubleshooting](client-generator/troubleshooting.md)

## Deployment

1.  [Introduction](deployment/index.md)
2.  [Deploying to a Kubernetes Cluster](deployment/kubernetes.md)
3.  [Deploying an API Platform App on Heroku](deployment/heroku.md)

## Extra

1.  [The Release Process](extra/releases.md)
2.  [The Project's Philosophy](extra/philosophy.md)
3.  [Troubleshooting](extra/troubleshooting.md)
4.  [Contribution Guides](extra/contribution-guides.md)
5.  [Contributor Code Of Conduct](extra/conduct.md)<|MERGE_RESOLUTION|>--- conflicted
+++ resolved
@@ -121,13 +121,10 @@
     2. [Enabling GraphQL](core/graphql.md#enabling-graphql)
     3. [GraphiQL](core/graphql.md#graphiql)
 27. [Handling Data Transfer Objects (DTOs)](core/dto.md)
-<<<<<<< HEAD
 28. [Identifiers](core/identifiers.md)
     1. [Custom identifier normalizer](core/identifiers.md#custom-identifier-normalizer)
     2. [Supported identifiers](core/identifiers.md#supported-identifiers)
-=======
-28. [Handling File Upload with VichUploaderBundle](core/file-upload.md)
->>>>>>> 31607f39
+29. [Handling File Upload with VichUploaderBundle](core/file-upload.md)
 
 ## The Schema Generator Component: Generate Data Models from Open Vocabularies
 
